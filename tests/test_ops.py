--- conflicted
+++ resolved
@@ -7,11 +7,7 @@
 
 import minidiff as md
 import minidiff.backend as backend
-<<<<<<< HEAD
 from minidiff.utils import compute_grads
-=======
-from minidiff.utils import compute_grads, try_unwrap
->>>>>>> e1ac89e2
 
 if TYPE_CHECKING:
     from typing import Any, Dict, Optional, Sequence
@@ -41,21 +37,10 @@
         expected = md.zeros_like(actual)
         return md.sum((expected - actual) ** 2) / 2
 
-<<<<<<< HEAD
     filtered_out = np.nan_to_num(md.try_unwrap(out))
     filtered_comp = np.nan_to_num(md.try_unwrap(comp))
     assert np.allclose(
         filtered_out, filtered_comp, rtol=forward_rtol, atol=forward_atol
-=======
-    if out.size != 1:
-        forward_mask = backend.tensor_constructor(
-            ~(np.isnan(np.array(out)) | np.isnan(np.array(comp)))
-        )
-        out = out * forward_mask
-        comp = comp * forward_mask
-    assert np.allclose(
-        out, comp, rtol=forward_rtol, atol=forward_atol
->>>>>>> e1ac89e2
     ), f"❌ Forward Test failed for {func}. Compared against {backend_func}\nminidiff:\n{out}\nnumpy:\n{comp}"
 
     manual_grads, auto_grads = compute_grads(
@@ -64,21 +49,10 @@
     for i, (manual, auto) in enumerate(zip(manual_grads, auto_grads)):
         if manual is None and auto is None:
             continue
-<<<<<<< HEAD
         filtered_manual = np.nan_to_num(md.try_unwrap(manual))
         filtered_auto = np.nan_to_num(md.try_unwrap(auto))
         assert np.allclose(
             filtered_manual, filtered_auto, rtol=backward_rtol, atol=backward_atol
-=======
-        if manual.size != 1:
-            grad_mask = backend.tensor_constructor(
-                ~(np.isnan(np.array(manual)) | np.isnan(np.array(auto)))
-            )
-            manual = manual * grad_mask
-            auto = auto * grad_mask
-        assert np.allclose(
-            manual, auto, rtol=backward_rtol, atol=backward_atol
->>>>>>> e1ac89e2
         ), f"❌ Gradient Test wrt {i}th parameter failed for {func}. \nmanual gradients:\n{manual}\nautomatic gradients:\n{auto}"
 
 
@@ -187,10 +161,6 @@
 def test_transpose():
     for _ in range(5):
         axes = md.permutation(md.arange(4))
-<<<<<<< HEAD
-=======
-        # print(axes)
->>>>>>> e1ac89e2
         perform_test(
             func=md.transpose,
             backend_func=backend.transpose,
@@ -559,47 +529,6 @@
 
 
 if __name__ == "__main__":
-<<<<<<< HEAD
-    test_power()
-    # test_ravel()
-    # test_flatten()
-    # test_squeeze()
-    # test_expand_dims()
-    # test_max()
-    # test_min()
-    # test_where()
-    # test_prod()
-    # test_transpose()
-    # test_swapaxes()
-    # test_flip()
-    # test_dot()
-    # test_broadcast_to()
-    # test_atleast_1d()
-    # test_atleast_2d()
-    # test_atleast_3d()
-    # test_copy()
-    # test_getitem()
-    # test_clip()
-    # test_reshape()
-    # test_matmul()
-    # test_tensordot()
-    # test_add()
-    # test_subtract()
-    # test_multiply()
-    # test_true_divide()
-    # test_power()
-    # test_cos()
-    # test_sin()
-    # test_tan()
-    # test_cosh()
-    # test_sinh()
-    # test_tanh()
-    # test_exp()
-    # test_log()
-    # test_sum()
-    # test_mean()
-    # test_absolute()
-=======
     test_ravel()
     test_flatten()
     test_squeeze()
@@ -637,5 +566,4 @@
     test_log()
     test_sum()
     test_mean()
-    test_absolute()
->>>>>>> e1ac89e2
+    test_absolute()