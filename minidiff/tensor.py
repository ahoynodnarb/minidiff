--- conflicted
+++ resolved
@@ -6,18 +6,10 @@
 from typing import TYPE_CHECKING
 
 from numpy import ndarray
-<<<<<<< HEAD
 
 import minidiff as md
 import minidiff.backend as backend
 
-=======
-
-import minidiff as md
-import minidiff.backend as backend
-from minidiff.utils import try_unwrap
-
->>>>>>> e1ac89e2
 if TYPE_CHECKING:
     from typing import Any, Dict, List, Literal, Optional, Sequence, Tuple, Union
 
@@ -78,19 +70,12 @@
 class Tensor:
     def __init__(
         self,
-<<<<<<< HEAD
         data: Optional[Union[int, float, backend.tensor_class]],
         allow_grad: py_bool = False,
         dtype: Optional[mdt.dtype] = None,
     ):
         if data is None:
             data = backend.tensor_constructor([])
-=======
-        data: Union[int, float, backend.tensor_class],
-        allow_grad: py_bool = False,
-        dtype: Optional[mdt.dtype] = None,
-    ):
->>>>>>> e1ac89e2
         if not isinstance(data, backend.tensor_class):
             data = backend.tensor_constructor(data)
         if dtype is not None:
@@ -514,11 +499,10 @@
         return backend.array(self._data, dtype=dtype, copy=copy)
 
 
-<<<<<<< HEAD
 class SparseTensor(Tensor):
     def __init__(
         self,
-        data: backend.tensor_class,
+        data: Optional[backend.tensor_class],
         allow_grad: py_bool = False,
         dtype: Optional[mdt.dtype] = None,
     ):
@@ -544,6 +528,9 @@
     # ultimately just sets the sparse_indices to be an array of form (i, j, k, ..., A) where [i, j, k, ...] are the indices and A is the element
     # sorted by indices as if the original tensor were flattened
     def _create_sparse_expr(self, data: backend.tensor_class):
+        if backend.tensor_size(data) == 0:
+            self.sparse_indices = backend.tensor_constructor([])
+            return
         populated_indices = backend.argwhere(data != 0)
         indexable = tuple(backend.transpose(populated_indices))
         populated_elements = backend.expand_dims(data[indexable], -1)
@@ -681,8 +668,6 @@
         return super().__getitem__(key)
 
 
-=======
->>>>>>> e1ac89e2
 class TensorIterator:
     def __init__(self, data, length):
         self.data = data
@@ -739,7 +724,6 @@
     return Tensor(backend.full(shape, **kwargs), allow_grad=allow_grad)
 
 
-<<<<<<< HEAD
 def concatenate(
     arrays: Sequence[mdt.TensorLike],
     axis: Optional[int] = 0,
@@ -757,12 +741,6 @@
     b = try_unwrap(b)
 
     backend.index_add(a, indices, b)
-=======
-def index_add(
-    a: mdt.TensorLike, indices: mdt.TensorLike, b: Optional[mdt.TensorLike] = None
-):
-    backend.index_add(try_unwrap(a), try_unwrap(indices), try_unwrap(b))
->>>>>>> e1ac89e2
 
 
 def isin(
